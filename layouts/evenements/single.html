{{ define "main" }}


<meta name="viewport" content="width=device-width, initial-scale=1, maximum-scale=1, user-scalable=no, minimal-ui"> 


<!--::: Liste qui contiendra tous les ingrédients avec leurs données associés (quantité, recette, date, assietes...). Sert aux tableaux des quantités.  -->
{{- $IngredientList := slice -}}

<!-- Liste qui contiendra qui contient les listes de recettes pour chaque date -->
{{- $recettesList := slice -}}

{{- $IngredientsNamesList := slice -}}

{{- $IngredientsTypesList := slice -}}
{{- $recettesAll :=  dict -}}
{{$recetteKey:= 1}}
{{ $nbDate := 0 }}

{{/*  TODO Optimiser avec un json ou partial ?  */}}
{{/*  Reccuperation des ingredients frais  */}}
{{ $legumesFrais := slice }}
{{- range $.Site.Data.ingredients -}}
  {{- range .ingredients -}}
    {{- if .pFrais -}}
      {{- $legumesFrais =  $legumesFrais | append .title -}}
    {{- end -}}
  {{- end -}}
{{- end -}}


{{- range $.Param "repas" -}}
  <!-- Creation des variables qui ne seront plus visible au prochain scope. Nous sommes dans les params de l'Evenement -->
  {{- $dateService:=.date_service -}}
  {{- $nbDate = add $nbDate 1 -}}
  {{- $horaire:=.horaire -}}
  
  {{/*  Modifier l'heure de la date ISO en fonction du parametre $horaire (non défini par l'utilisateur) afin de permettre le tri par date des recettes.  */}}
    {{ if eq $horaire "matin" }}
      {{- $dateService = $dateService | replaceRE "T\\d{2}:\\d{2}:\\d{2}" "T08:00:00" }}
    {{- else if eq $horaire "midi" -}}
      {{- $dateService = $dateService | replaceRE "T\\d{2}:\\d{2}:\\d{2}" "T12:00:00" -}}
    {{- else if eq $horaire "soir" -}}
      {{- $dateService = $dateService | replaceRE "T\\d{2}:\\d{2}:\\d{2}" "T20:00:00" -}}
    {{- end -}}
    
    {{- $assiettes:= (int .assiettes)  -}}


  <!--  -->
  {{- range .recettes_du_repas -}}
  <!--::: Creation des variables qui ne seront plus visible au prochain scope. Nous sommes dans les params de 1er niveau des recettes -->
    {{- $recette:=.recette -}}
    {{- $typePlat:=.type_plat -}}
    {{/*  Si un nombre de couverts alternatif a été déclaré pour ce plat en particulier, on substitue...  */}}
    {{ if .altAssiettes }}
      {{- $assiettes = .altAssiettes  -}}
    {{ end }}

    {{- $recetteName := "" -}}
    {{- $url:= print .recette | urlize -}}
    {{- with site.GetPage $url -}}
      {{- $recetteName = .Params.title -}}
    {{- end -}}
    {{/*  Envoie de la liste des recettes dans recettesList  */}}
    {{- $recettesList = $recettesList | append (dict
        "recetteKey" $recetteKey
        "recette" .recette
        "dateService" $dateService
        "horaire" $horaire
        "typePlat" $typePlat
        "assiettes" $assiettes
        "chef" .chef
        "commentaire" .commentaire
        "partof" .partof
        "recetteName" $recetteName
    ) -}}
    {{/*  incrémentation des "id" unique des recettes  */}}
    {{$recetteKey = (add (float $recetteKey) 1)}}

    <!-- Reccupération des données sur les pages de chaque recettes -->
    {{- $url:= print .recette | urlize -}}
    {{- with site.GetPage $url -}}


    {{- $assiettesRecettes:= .Params.plate -}}
    <!-- pour tous les parametres ingredients... -->
      {{- range $key, $value := .Params.ingredients -}}
        <!-- ...on liste/boucle sur tous les sous parametres -->
        {{- range $index, $element := . -}}
        
        {{/*  On calcule les proportion de quantité : (quantité recette initiale x nombre d'assiettes pour le repas) / nombre de couvert de la recette initiale  */}}
        {{$quantiteCompute:= float "0" }}
        
        {{ if .quantite }}
          {{ $quantiteCompute = ((div (mul (float .quantite) (float $assiettes )) (float $assiettesRecettes ))) }}
        {{ end }}
        
        {{/*  TEST  */}}
        {{ $iType :=  $key | strings.FirstUpper}}
        {{ if and  (or (eq $key "legumes") (eq $key "epices") ) (in $legumesFrais .title) }}
        {{ $iType = "Legumesfrais"  }}
        {{ end }}

          {{- $IngredientList =
          $IngredientList | append (dict
            "ingredient" .title
            "quantite" $quantiteCompute
            "unit" .unit
            "ingType" $iType
            "recette" $recetteName
            "dateService" $dateService
            "horaire" $horaire
            "typePlat" $typePlat
            "assiettesRecettes" $assiettesRecettes
            "assiettes" $assiettes
          ) -}}

          {{/* USELESS What ? rm for test  */}}
          {{/*  {{ if and  (eq $key "lof") (in $pFrais .title) }}
            {{ $iType = "Frais"  }}
            {{- $IngredientsTypesList = $IngredientsTypesList | append (dict  "iType" $iType)  -}}
          {{ else }}
           {{- $IngredientsTypesList = $IngredientsTypesList | append (dict  "iType" ($key | strings.FirstUpper ))  -}}
          {{ end }}  */}}
          {{- $IngredientsTypesList = $IngredientsTypesList | append (dict  "iType" $iType ) -}}

        {{- end -}}
      {{- end -}}
      
      {{- end -}} {{/* {{ with site.GetPage $url }} */}}
      {{- end -}} {{/* recettes_du_repas */}}
      {{$recetteKey = (add (int $recetteKey) 1)}}
{{- end -}} {{/* range $.param repas */}}



{{/*  Dédoublage des listes  */}}
{{- $IngredientsNamesList = $IngredientsNamesList |uniq -}}
{{- $IngredientsTypesList = $IngredientsTypesList | uniq -}}


{{/* ::: Regroupement des ingredients allergenes  */}}

{{/*  USELESS  */}}
{{/*  Reccupération des données allergenesIng sur chaque ingrédients. Permet de faire évoluer la liste plutot que de la figer  */}}
{{/*  {{- $allergenesTypeList := slice -}}
{{ range $.Site.Data.ingredients }}
  {{- range .ingredients -}}
    {{- if .alergenesIng -}}
      {{- $allergenesTypeList = $allergenesTypeList | append .alergenesIng -}}
    {{- end -}}
  {{- end -}}
  {{ end }}
{{- $allergenesTypeList = $allergenesTypeList | uniq -}}  */}}

{{/*  {{ $sAllergenes := newScratch }}
{{- range $.Site.Data.ingredients -}}
  {{- range .ingredients -}}
    {{- if .alergenesIng -}}
      {{- $ingTitle := .title -}}
      {{ range .alergenesIng -}}
           {{$sAllergenes.Add . (slice $ingTitle)}}
      {{ end }}    
    {{- end -}}
  {{- end -}}
{{- end -}}  */}}

{{ $sAllergenes := (partialCached "functions/allergenesIng.html" .)  }}

{{ $allergenesLgList := slice "Poisson" "Oeuf" "Soja" "Sésame" "Moutarde" "Fruit à coque" "Céleri" "Crustacé" "Arachide" "Mollusque"}}


{{/*  {{ $allergenesDict := dict }}  */}}
{{ $allergenesList := slice }}
{{ range $allergenesLgList }} {{/* replace $allergenesTypeList */}}
  {{/*  {{ $allergenesDict = merge $allergenesDict (dict . ($sAllergenes.Get .)) }}  */}}
  {{ $allergenesList = append  ($sAllergenes.Get .) $allergenesList }}
{{ end }}

{{/*  lien vers le CMS de la page  */}}
{{/*  FIXIT : lien vers url slug uuid  */}}
{{ $linkCMSPage := (path.Join "/admin/#/collections/evenement/entries/" (.Title | urlize)) }}
{{/*  FIXIT : Recheck pour généraliser theme  */}}
{{$enkaDevCms := ""}}
{{ if eq .Site.BaseURL "enka-cookbook.pages.dev"}}
{{$enkaDevCms = "https://enka-cookbook.netlify.app/"}}
{{ end }}
  <span class="text-end no-print p-2"><a target="_blank" rel="noopener noreferrer" href="{{- $enkaDevCms -}}{{- $linkCMSPage -}}/index">Modifier</a></span>

<div id="app">

{{/* ::: navbar page */}}
  <div id="navbarEvent">
     <nav class="navbar fixed-top topnav2 no-print navbar-dark bg-dark shadow p-0  rounded-bottom-4" x-data="scrollToReveal()" x-ref="navbar" x-on:scroll.window="scroll()"  x-bind:class="{ 'scrolled': !isScrolled }">
        <div class="container-fluid">
            <li class="nav-item p-lg-2 py-1 px-2">
              <div class="btn-group" role="group"> 
               
                <a href="#Recettes" class="btn btn-primary btn-sm shadow-sm  py-0 py-md-1"
                ><span class="me-2 d-md-none">{{ partial "inline-svg" (dict "src" "fonticons/preparation.svg" "display" "inline-middle" "rem" 2) }}</span> <span class="d-none d-md-inline">Recettes</span></a>
              
                <button type="button" class="btn btn-primary btn-sm dropdown-toggle  py-0 d-none d-md-inline" data-bs-toggle="dropdown" aria-expanded="false">{{ partial "inline-svg" (dict "src" "fonticons/search.svg" "display" "inline-middle" "fs" 5) }}</button>
              
               <ul class="dropdown-menu columns-3 p-3">
                {{ $dateService := "none"}}
                {{ $horaire := "none" }}
                <div class="row row-cols-md-2 p-lg-2 py-1 px-2">
                  {{- range sort $recettesList ".dateService" -}}
                    <div class="p-2">
                      <div class="card p-1">
                        <a href="#recetteID{{ .recetteKey }}">
                          <slot name="{{ .recetteKey }}"></slot>{{.dateService | time.Format "Mon 2" | urlize}} - {{ .recetteName }}<span class="small"> ({{.horaire}})</span>
                        </a>
                      </div>
                    </div>
                  
                  {{/*  Actualiser la date apres le range  */}}
                  {{ $dateService = (.dateService | time.Format "Monday 2 January ")}}
                {{end}}
              </div>
            </ul>
          </div>
          </li> 
            <div class="nav-item p-lg-2 py-1 px-2">              
              <div class="btn-group" role="group"> 
               
              <a href="#TotalIngredients" class="btn btn-primary btn-sm shadow-sm  py-0 py-md-1"
              ><span class="me-2 d-md-none">{{ partial "inline-svg" (dict "src" "fonticons/ingredients.svg" "display" "inline-middle" "rem" 2) }}</span>
              <span class="d-none d-md-inline">Ingrédients</span></a>
            
              <button type="button" class="btn btn-primary btn-sm dropdown-toggle  py-0 d-none d-md-inline" data-bs-toggle="dropdown" aria-expanded="false">{{ partial "inline-svg" (dict "src" "fonticons/search.svg" "display" "inline-middle" "fs" 5) }}</button>
            
             <ul class="dropdown-menu columns-3 p-3">
               <div class="row row-cols-md-2 p-lg-2 py-1 px-2">
                {{ range sort $IngredientsTypesList "iType" "desc"}}
                {{ $iTypeName := (partial "functions/ingredients-types-rename" (dict "ingType" .iType) .) }}
                  <div class="p-2">
                    <div class="card p-1">
                      <a href="#IngListID{{.iType}}">
                        <slot name="{{$iTypeName}}">{{$iTypeName}}</slot>
                      </a>
                    </div>
                  </div>
                
              {{end}}
            </div>
          </ul>
        </div>
        </div>

             <div class="nav-item p-lg-2 py-1 px-2">
              <a href="#affiches" class="btn btn-primary btn-sm shadow-sm py-md-1 py-0"
                ><span class="me-2 d-md-none">{{ partial "inline-svg" (dict "src" "fonticons/poster.svg" "display" "inline-middle" "rem" 2) }}</span>
                <span class="d-none d-md-inline">Affiches</span></a>
            </div>
            <div class="navbar-nav ms-auto">
            <li class="nav-item p-lg-2 py-1 px-2">
              <button class="btn btn-primary btn-sm shadow-sm py-md-1 py-0" data-bs-toggle="modal"  data-bs-target="#modalImpression"
              aria-controls="modalImpression"
              @click="printGlobal"
                ><span class="me-2 d-md-none">{{ partial "inline-svg" (dict "src" "/fonticons/printer.svg" "display" "inline-middle" "rem" 2)}}</span>
                <span class="d-none d-md-inline">Impression / PDF</span>
              </button>
            </li>
          </div>
          </ul>
        </div>
    </nav>
  </div>

{{/*  ::: Impression - MODAL  */}}
<div class="modal modal-xl fade d-print-none" tabindex="-1" id="modalImpression" aria-labelledby="modalImpressionLabel"
  aria-hidden="true">
  <div class="modal-dialog modal-dialog-scrollable ">
    <div class=" modal-content">
      <div class="modal-header">
        <h5 class="modal-title mt-0" id="modalImpressionLabel">Imprimer / exporter en PDF</h5>
        <button type="button" class="btn-close" data-bs-dismiss="modal" aria-label="Close"></button>
      </div>
      <div class="modal-body">

        <div class="row">
          <div class="col-md-6">
            <div class="form-check">
              <input class="form-check-input" type="checkbox" v-model="toPrint.recettesSection" name="cbPrintRecettes"
                id="cb-printRecettes">
              <label class="form-check-label" for="cb-printRecettes">Imprimer les Recettes</label>
            </div>
            <hr>

            <div class="form-check">
              <input class="form-check-input" type="checkbox" v-model="toPrint.ingredients" :value="true" name="cb-ing"
                id="cb-printIngredient">
              <label class="form-check-label" for="cb-printIngredient">Imprimer les listes des ingrédients</label>
            </div>


            <div v-show="toPrint.ingredients" class="ms-4">
              <div class="form-check form-switch my-2">
                <input class="form-check-input" type="checkbox" v-model="showAllColIngredients" id="checkRecipeDetail">
                <label for="checkRecipeDetail">Afficher les recettes pour chaque ingrédient</label>
              </div>
              <div class="input-group">
                <span class="input-group-text" id="addColSelect">+ colonnes : </span>
                <select v-model="printAddCol" class="form-select" aria-describedby="addColSelect"
                  aria-label="Ajouter des colonnes">
                  <option value="0">0</option>
                  <option value="1">1</option>
                  <option value="2">2</option>
                </select>
              </div>
              <div class="text-muted fs-7 text-end">Ajouter des colonnes aux tableaux afin de pouvoir rajouter des informations manuscrites</div>
            </div>
            <div class="form-check">
              <input class="form-check-input" type="checkbox" v-model="toPrint.affichesSection" :value="false" name="cb-affiche"
                id="cb-printAffiches">
              <label class="form-check-label" for="cb-printAffiches">Imprimer les Affiches (imprimez à part, sinon bug)</label>
            </div>
          </div>
          <div class="col-md-6">
            <div class="callout small">
              <p>
                Pour exporter en PDF, dans les options d'impression, sélectionnez : destination > "enregistrer au format
                Pdf" comme imprimante. Pensez aussi à personnaliser les marges d'impression ou l'échelle afin de
                redimensionner le contenu selon ce qui vous convient.
              </p>
              <p class="fw-bolder">
                ⚠ L'impression des listes d'ingredients présente régulièrement des bug avec Firefox (superposition des listes). Si c'est le cas, utilisez un navigateur basé sur chrome (par exemple, "brave")
              </p>

            </div>
          </div>
        </div>

        <hr>
        <div class="text-end">
          <a class="btn btn-primary" @click="print" role="button" data-bs-dismiss="modal">Imprimer !</a>
        </div>
      </div>
    </div>
  </div>
</div>

{{/*  ::: Warning : missing recipes  */}}
{{- range $.Param "repas" -}}
{{- range .recettes_du_repas -}}
{{- $recette:=.recette -}}
{{/*  FIXME after update recette scheme  */}}
{{- $url:= print .recette | urlize -}}
  {{- with site.GetPage $url -}}
  {{else}}
        <div class="card border-danger border-3 my-3 p-2">
          <div class="card-body text-danger">
            <h5 class="card-title mt-1">Une des recettes de l'évenement n'existe plus !</h5>
            <p class="card-text">La recette <span class="fw-bolder">" {{ $url -}}"</span> présente dans les menus de l'événement n'existe plus sur le site. Par conséquent, la page ne s'affichera pas correctement.   </p>
            <p>La recette à peut être été supprimée, ou bien son titre à été modifié. Dans tous les cas, pour résoudre le problème, il faut modifier la page de l'événement pour remplacer la recette disparue (ou re-donner son titre antérieur à la recette)...</p>
          </div>
        </div>
{{- end -}}
{{- end -}}
{{- end -}}

<a href="#" class="scroll-to-top" title="Scroll to top"></a>


{{/* ::: _LES RECETTES   */}}
<div id="recettesSection" :class="{'no-print' : !toPrint.recettesSection}">
  <h3 id="Recettes" class="no-print">Les {{len $recettesList}} recettes prévues pour l'événement "{{.Page.Title}}"</h3>
  {{/*  TODO : pour l'instant inutile... A re-reflechir  */}}
  {{/*  <div class="col-3 ms-auto">
    <div class=" d-print-none p-2 ms-auto form-check form-switch">
      <input class="form-check-input" type="checkbox" role="switch" id="switchDetailDisplay" v-model="displayDetailsRecettes">
      <label for="switchDetailDisplay" class="form-check-label">Afficher les détails</label>
    </div>
  </div>  */}}

  {{/* ::: _sommaire */}}
    <div class="no-print">
      {{/* Variable permettant de vérifier si les recettes sont de la meme date et du meme horaire ou pas; pour gérer leur affichage / l'organisation des recettes */}}
      {{ $dateService := "none"}}
      {{ $horaire := "none" }}
      <div class="card p-4 m-2">
        <span class="fs-4">Sommaire</span>
      
        {{- range sort $recettesList ".dateService" -}}

        <div>
          
          {{ if and (ne (.dateService | time.Format "Monday 2 January ") $dateService) }}
            <a href="#{{ .dateService | time.Format "Monday 2 January" |urlize}}" class="fw-bolder">
              <slot name='{{.dateService | time.Format "Monday 2 January" | urlize}}'>{{.dateService | time.Format "Monday 2 January"}}</slot>
            </a>
          {{ end }}

          <div class="ms-5">
            <a href="#recetteID{{ .recetteKey }}">
              <slot name="{{ .recetteKey }}"></slot>{{.recetteName }} →<span class="small"> ({{.horaire}} - {{.typePlat}} - {{.assiettes}} couverts)</span></a>
            </a>
          </div>
        </div>

        {{/*  Actualiser la date apres le range  */}}
        {{ $dateService = (.dateService | time.Format "Monday 2 January ")}}

        {{end}} {{/*  range recettesList */}}
      </div>
    </div>


{{/*  ::: __Les intertitres jours  */}}
{{ range sort $recettesList ".dateService" }}
  <div class="no-print">
    {{ if and ( ne (.dateService | time.Format "Monday 2 January ") $dateService )}}
      <div class="h3 text-center card py-4 mx-6 bg-primary bg-opacity-10 fw-bolder"  id="{{.dateService | time.Format "Monday 2 January" |urlize}}">{{ .dateService | time.Format "Monday 2 January"}}</div>
    {{ end }}
    
    {{ if ne .horaire $horaire }}
      <div class="h4 text-center card py-3 mx-6 bg-light">{{ .horaire}} </div>
    {{ end }}
    
    {{ $dateService = (.dateService | time.Format "Monday 2 January ")}}
    {{ if eq (.dateService | time.Format "Monday 2 January ") $dateService }}
      {{ $horaire = .horaire }}
    {{ else }}
      {{ $horaire = "" }}
    {{ end }}
  </div>

{{/* ::: __LES RECETTES cards */}}
{{/* variable avant GetPage */}}
{{- $assiettes:= (int .assiettes) -}}
{{- $recette := .recette -}}
{{- $recetteName := .recetteName -}}
{{- $recetteKey := .recetteKey -}}
{{- $dateService := .dateService -}}
{{- $horaire := .horaire -}}
{{- $partof := .partof -}}
{{- $typePlat := .typePlat -}}
{{- $assiettes := .assiettes -}}
{{- $chef := .chef -}}
{{- $commentaire := .commentaire -}}




{{/* ::: ____A l'interieur de chaque url de post recettes inclue dans l'evenement */}}
{{/*  FIXME after update recette scheme  */}}
{{- $url:= print .recette | urlize -}}
{{- with site.GetPage $url -}} 
<div 
  class="card break-after avoid-break-inside my-5 p-2 bg-light bg-opacity-25 print-nocard"
  id="recetteID{{$recetteKey}}"
  :class="{ 'no-print': !toPrint.recetteID{{$recetteKey}} }"
  >
  <div class="card-body py-1">
    <a class="btn btn-sm btn-outline-primary float-end no-print mx-1" 
    @click="printThis('recetteID{{$recetteKey}}', 'recettesSection')" 
    > {{ partial "inline-svg" (dict "src" "/fonticons/printer"  "fs" 3) }} </a>
    <a class="btn btn-sm btn-outline-primary float-end no-print mx-1" 
    href="{{.RelPermalink}}"
    > {{ partial "inline-svg" (dict "src" "/fonticons/box-arrow-in-right"  "fs" 3) }} </a>
    <div id="titreRecette" class="py-1h2 my-2">
      <div class="my-2 h2">{{ partial "components/icon-recette" . }} {{ $recetteName }}
        {{ if $partof }}
        <span class="ms-3 fs-5">(pour : {{ $partof }})</span>
        {{ end }}
      </div>
    </div>

    <div id="topRecette" class="row">
      <div class="col">
        <span class="fw-semibold fs-5 print-fs-4"> {{ $dateService | time.Format "Monday 2 January "}} - {{ $horaire }} - {{
          $typePlat }}</span>
          <span class="print-bold ms-3">Nombre de couverts: {{ $assiettes }}</span>
        <div class="">

          {{ if $chef }}
          <div>Référent•es: {{ $chef }} - </div>
          {{ end }}
        </div>
        <div>
            {{ if .Params.spécialité }}
            <div class="small">Spécialité : {{ .Params.spécialité }}</div>
            {{ end }}
        </div>
        
      </div>
 
      <div class="col text-end">
        <div class="mb-2">{{ partial "content/badge-recette.html" . }}</div>
        <div>
          {{ if .Params.materiel }}
          {{ range .Params.materiel }}
          <div class="badge bg-grey float-end me-1">{{ . }}</div>
          {{ end }}
          {{ end }}
        </div>
      </div>
     
 
     {{/*  ::: ___Alertes  */}}
      {{/*  initialisation des variables check */}}
      {{- $assiettesInit := .Params.plate -}}

      {{- $isCheck := false -}} {{- $checkfor := "" -}} {{- $checkYes := false -}}
      {{- $compareQuantite := slice -}}

      {{- $alertQuantite := false -}}
      {{ with .Param "checkfor" }}{{- $checkfor = (int .) -}} {{- end -}}
      {{ if eq .Params.check "Oui" }}{{- $isCheck = true -}}{{ end }}
      {{ if (or $isCheck $checkfor) }}
      {{ $checkYes = true }}
      {{ end }}

      {{/*  TODO Ajouter proportion fixe : checkAlwaysOk  */}}
      {{ if eq $checkYes false }}
      {{ if $checkfor }}
        {{ if and 
          (or (gt (div $assiettes 2) $checkfor ) (lt (mul $assiettes 2) $checkfor) )
          (or (gt (div $assiettes 2) $assiettesInit ) (lt (mul $assiettes 2) $assiettesInit) )
          -}}
        {{- $alertQuantite = true -}} {{- $compareQuantite = slice $checkfor $assiettesInit -}}
        {{end}}
      {{ else }}
        {{ if or (gt (div $assiettes 2) $assiettesInit ) (lt (mul $assiettes 2) $assiettesInit) }}
        {{- $alertQuantite = true -}} {{- $compareQuantite = $assiettesInit -}}
        {{- end -}}
      {{- end -}}
    {{- end -}}

      {{/* reccupération des ingredients warning de la recette  */}}

  {{ $ingredientsL := slice }}
  
  {{- range $key, $value := .Params.ingredients -}}
  {{- with . -}}
  {{- range $index, $element := . -}}
  {{ $ingredientsL = $ingredientsL | append .title}}
  {{- end }}
  {{- end -}}
  {{- end -}}

      
    {{- $alertGluten := intersect $ingredientsL ($sAllergenes.Get "Gluten") -}}
        
    {{- $alertPorc := intersect $ingredientsL ($sAllergenes.Get "Porc") -}}
    
    {{- $alertLait := intersect $ingredientsL ($sAllergenes.Get "Produit laitier") -}}
    
    {{- $alertAutresAllergenes := slice -}}
    {{ range $allergenesLgList }}
      {{- $toAdd := intersect $ingredientsL ($sAllergenes.Get . ) -}}
      {{- $alertAutresAllergenes = $alertAutresAllergenes | append  $toAdd -}}
    {{ end }}
    
    {{/*  DONE ? → liste des type d'allergenes  */}}
    {{/*  {{- $alertTypesIng := slice -}}
    {{ range $allergenesTypeList }}
      {{- $toAdd := intersect $ingredientsL ($sAllergenes.Get . ) -}}

      {{- $alertTypesIng = $alertTypesIng | append $toAdd -}}
      
    {{ end }}  */}}
    
    
      {{- $assiettesInit := .Params.plate -}}
      {{/*  alert noprint  */}}
        <div class="row justify-content-start mt-2 ">

       {{/*  <hr class="my-1 no-print">  */}}
        {{ if $alertQuantite }}
        <div class="col-12 col-md-6 col-lg-6 col-xl-6 print-col-2 my-3">
          <div class="card border-danger shadow small px-4 card-body print-nocard">
            {{ if not $checkYes }}
            <div> <span class="me-1">{{ partial "inline-svg" (dict "src" "fonticons/exclamation-circle" "display" "inline" "fs" 4) }}</span>
              Le nombre de couverts prévu est significativement différent de celui qui a été déclaré comme testé
              ({{$compareQuantite}}): les proportions
              sont peut-être à adapter pour certains ingrédients. </div>
            {{ end }}
          </div>
        </div>
        {{ end }}

      
        {{- with (or ( $alertAutresAllergenes ) ( $alertGluten) ( $alertLait) ( $alertPorc)) -}}
        <div class="col-12 col-md-6 col-lg-6 col-xl-6 print-col-2 my-3">
          <div class="card border-danger shadow small px-4 card-body print-nocard">
            {{- with $alertAutresAllergenes -}}
            <div><span class="me-1"> {{ partial "inline-svg" (dict "src" "fonticons/exclamation-triangle" "display" "inline" "fs" 4) }}</span>
              Allergènes divers:
              <span class="fw-bold">{{ delimit $alertAutresAllergenes ", "}}</span>
            </div>
            {{- end -}}
            {{- with $alertGluten -}}
            <div>{{ partial "inline-svg" (dict "src" "fonticons/gluten" "display" "inline" "fs" 3) }}
              Gluten :
              <span class="fw-bold">{{ delimit $alertGluten ", "}}</span>
            </div>
            {{- end -}}
            {{- with $alertLait -}}
            <div>{{ partial "inline-svg" (dict "src" "fonticons/milk-box" "display" "inline" "fs" 3) }}
              Produits laitier :
              <span class="fw-bold">{{ delimit $alertLait ", "}}</span>
            </div>
            {{- end -}}
            {{- with $alertPorc -}}
            <div>{{ partial "inline-svg" (dict "src" "fonticons/no-vegan" "display" "inline" "fs" 3) }} Porc:
              <span class="fw-bold">{{ delimit $alertPorc ", "}}</span>
            </div>
            {{- end -}}
          </div>
        </div>
        {{- end -}} 
      </div>
       
      {{ with .Params.quantite_desc }}
      <div class="my-2">    
         Service/Quantité : {{.}}
      </div>
      {{ end }} 
    </div> 
    {{ end }} {{/* with site.GetPage $url */}}
    
    
    
    {{/* :::  ___LES INGREDIENTS  */}}
    <div id="IngredientsEtPreparation-recette" class="row justify-content-evenly border-top border-1 pt-2" v-show="displayDetailsRecettes">
      <div id="Ingredients-recette" class="col-md-4 print-col-30-100">
      <h4><span class="me-2">{{ partial "inline-svg" (dict "src" "fonticons/ingredients" "display" "inline-middle" "rem" 3) }}</span> Ingredients </h4>
        
      {{/*  variable avant GetPage  */}}
        {{- $assiettes:= (int .assiettes)  -}}
        {{- $url:= print .recette | urlize -}}
        {{/*    */}}
     
      {{- with site.GetPage $url -}}
        
        {{/*  Reccupération de la variable .Params.plate avec le range suivant, pour pouvoir l'utiliser dans le calcul des quantités correspondant au nombre d'assiete du repas  */}}
        {{- $assiettesRecettes:= (int .Params.plate) -}}
        
        {{- range $key, $value := .Params.ingredients -}}
        {{ with . }}
        <div class="card my-2 p-2 " outlined>
          <div class="row">
            <div class="col">
              <div class="mb-2"> {{ partial "components/icon-type"  (dict "icon" $key) }} <span class="fw-bolder print-fs-small">{{ partial "functions/ingredients-types-rename-short" (dict "ingType" ($key  | strings.FirstUpper )) .}} </span> 
              {{/*  {{ if eq $key "epices"}} 
                <div class="small text-muted text-center m-0 p-0">(gouttez, ajustez !)</div>
              {{ end }}   */}}
              </div>

              {{ range $index, $element := . -}}
                <div class="ps-2 my-1 print-fs-small">
                  {{/*  <span class="fw-bold">• {{ partial "components/ingredients" (dict "title" .title "alergene" $allergenesList)
                  }}</span>  */}}

                  {{/* Pour obtenir les quantité correspondant au nombres d'assiettes indiquées  */}}
                  {{ partial "functions/ing4events.html" (dict "ingredient" .title  "quantite" .quantite "assiettes" $assiettes "assiettesRecettes" $assiettesRecettes "unit" .unit "alergene" $allergenesList) }}
                  {{ with .commentaire }}
                  <span class="print-fs-default ms-2 ">({{.}})</span>
                  {{ end }}
                </div>
              {{ end }}

            </div>
          </div>
        </div>
        {{ end }}
        {{ end }} {{/* range $key, $value := .Params.ingredients */}}
        <div class="text-muted small">
          {{ partial "inline-svg" (dict
          "src" "fonticons/exclamation-triangle"
          "display" "inline"
          "title" "Allergène"
          "fs" 5
           ) }} → Allergènes
        </div>
    </div>
          
      {{/* ::: ___PREPARATION  */}}
    <div class="col-md-8 print-col-70-100">
      <h4><span class="me-2">{{ partial "inline-svg" (dict "src" "fonticons/preparation" "display" "inline-middle" "rem" 3) }}</span> Préparation</h4>
      {{ if $commentaire }}
      <div class="card mb-3">
        <div class="card-body print-nocard">
           <span class="text-muted">{{ partial "inline-svg" (dict "src" "fonticons/exclamation-circle" "display" "inline-middle" "fs" 4 ) }} info </span> 
           <br>
           <span class="small">{{$commentaire}}</span> 
        </div>
      </div>
      {{ end }}
        <div class=" card card-body print-nocard">
        {{ if .Params.preparation24h }}
         <div class="card border border-danger mb-4 p-3 " >
           <p class="fs-5 fw-bold text-center" >A prévoir à l'avance !</p>
           <div class="">{{ .Params.preparation24h | markdownify }}</div>
        </div>
        {{ end }}
          <div class="">{{ .Params.preparation | markdownify }}</div>
        </div>
          
      {{ range .Params.astuces }}
          <div class="card card-body m-3 small ">
            <span class="fw-bolder">Astuce: </span> <span>{{ .astuce }} </span>
          </div>
      {{ end }}
      </div>


      {{else}}
      <div>
        Cette recette n'exite plus dans la base de donnée !
      </div>
    {{ end }} {{/* with site.GetPage $url */}}
    </div>
  


  </div>
</div>
{{/*  Incrementation en fin de range  pour un unique ID par recettes  */}}
{{$recetteKey = (add (float $recetteKey) 1)}}



{{ end }} {{/* recettes du repas ? */}}

</div>


<div class="py-5 no-print" id="TotalIngredients"><hr></div>
<div class="container-fluid " :class="{'no-print':!toPrint.ingredients}">
  <h3 class="no-print">Listes des {{ len $IngredientList }} Ingrédients présents dans les menus</h3>
  <div class="row justify-content-evenly">

    {{/*  ::: _Sidebar Total ingredients  */}}
    <nav class="flex-column col-md-4 col-lg-3 d-md-block bg-light  mt-7 d-print-none " >
      <div class="sticky-top overflow-y-auto" style="top: 70px; height: 612px">
    
        <div class="my-5 small">
         <div class="mb-3">
            <label class="mb-2">Selectionner la période  que vous souhaitez prendre en compte</label>
            <div class="mb-3">
              <input id="datepickerStart" class="flatpickr flatpickr-input form-control"
                type="text" readonly="readonly" placeholder="Date de début" v-model="startDateSelected"
                >
            </div>
            <div class="mb-3">
              <input id="datepickerEnd" class="flatpickr flatpickr-input form-control" type="text"
                readonly="readonly" placeholder="Date de fin" v-model="endDateSelected">
              </div>
              <div class="mb-3 text-end">
                <button class="btn btn-primary btn-sm shadow-sm text-white" @click="datesReset" type="button" id="btn-allDate">Toutes les dates</button>
              </div>
            </div>
            <hr>
            <div class="mb-3">
              Afficher les quantités des produits frais par périodes 
            </div>
            <div class="mb-1 form-check form-switch">
              <input type="checkbox" class="form-check-input" v-model="legumesByRanges" name="cb-legumesByRanges" id="cb-legumesByRanges">
              <label for="cb-legumesByRanges">... fruits et legumes frais </label>
            </div>
            <div class="mb-1 form-check form-switch">
              <input type="checkbox" class="form-check-input" v-model="fraisByRanges" name="cb-fraisByRanges" id="cb-fraisByRanges">
              <label for="cb-fraisByRanges">... autres produit frais</label>
            </div>
            <div class="mb-1 form-check form-switch">
              <input type="checkbox" class="form-check-input" v-model="animauxByRanges" name="cb-animauxByRanges" id="cb-animauxByRanges">
              <label for="cb-animauxByRanges">... viandes et poissons </label>
            </div>
            <div class="input-group mb-3" >
              <input type="number" v-model="daysPerRange" class="form-control" min="1" max="9" 
              :disabled="!animauxByRanges && !fraisByRanges && !legumesByRanges ">
              <span class="input-group-text" id="basic-addon2">jours</span>
            </div>
            
            <hr>
            <div class="form-check form-switch mb-3">
              <input class="form-check-input" type="checkbox" v-model="showAllColIngredients" id="checkRecipeDetail">
              <label for="checkRecipeDetail">Afficher les recettes pour chaque ingrédient</label>
            </div>
          </div>
        </div>
  
      </nav>
  
  {{/* ::: Total INGREDIENTS   */}}
  <div class="col  print-col-12 ms-md-3">

      <span class="btn-group no-print my-2 me-2" role="group" aria-label="Exporter / Copier">
        <button class="btn btn-outline-secondary" disabled>Copier les tableaux dans le presse-papier : </button>
        <button type="button" class="btn btn-outline-primary" onclick="copyOrExport('text')">Texte simple</button>
        {{/*  <button type="button" class="btn btn-outline-primary" onclick="copyOrExport('html')">html</button>  */}}
        {{/*  TODO : modal explicatif  */}}
      </span>

      <span class="btn-group no-print my-2" role="group" aria-label="Exporter CSV">
        <button class="btn btn-outline-secondary" disabled>Télécharger : </button>
        <button type="button" class="btn btn-outline-primary" onclick="copyOrExport('csv')">csv (tableur)</button>
        <button type="button" class="btn btn-outline-primary" onclick="copyOrExport('md')">Tableau Markdown</button>
      </span>

      <div class="border rounded border-transparent bg-dark container-fluid p-2 no-print" style="--bs-bg-opacity: .3;">
        <input type="text" v-model="search" class="form-control" placeholder="Rechercher un ingrédient">
      </div>
    {{/* :::_FraisByDayRange  */}}
    {{ $fraisByRanges := slice | append  (dict "idR" "LegumesRanges" "titleR" "Fruits Legumes Frais" "iType" "Legumesfrais" "thisRange" "legumesByRanges") (dict "idR" "AnimauxRanges" "titleR" "Viandes/Poissons Frais" "iType" "Animaux" "thisRange" "animauxByRanges") (dict "idR" "FraisRanges" "titleR" "Autres produits Frais" "iType" "Frais" "thisRange" "fraisByRanges") }}

    {{ range $fraisByRanges }}
    {{ $indexTable := 1 }}
    <div id="{{.idR}}" class="avoid-break-inside">
      <template v-for="(range, index) in rangesDates">

    {{/*  ::: ___table Frais  */}}
      
    <div 
        v-if="{{.thisRange}} && totalRangeWithDetail('{{ .iType }}', range[0], range[range.length - 1]).size > 0" 
        class="card my-2 mb-lg-6 border-danger border-1 mb-3  print-nocard"
        :class="{'no-print':!toPrint.{{.idR}} }"
        :id="range[0]"
        >
        <div class="card-body">
          <div class="no-print">
            <span class="fs-5 toCopy"> {{.titleR}} du [[ range[0] ]] au [[range[range.length - 1] ]] </span>
            <div class="my-2 float-end no-print">
              <a
                class="btn btn-outline-secondary btn-sm text-muted "
                role="button"
                @click="printThis('{{.idR}}', 'ingredients')"
                >{{ partial "inline-svg" (dict "src" "fonticons/printer"  "fs" 3) }}</a>
            </div>
          </div>

          <table id="tableFrais" class="table table-responsive toCopy caption-top mb-4"  :class="{'table-striped': !showAllColIngredients, 'table-bordered' : showAllColIngredients}">
            <caption class="fs-5 text-center text-color-black printonly"> {{.titleR}} du [[ range[0] ]] au [[range[range.length - 1] ]]</caption>
            <thead>
              <tr>
                <th>Ingredients {{.iType}} </th>
                <th class="text-center">Recettes</th>
                <th class="text-end">Total</th>
                <th class="printonly" v-show="printAddCol === '1' || printAddCol ===  '2' "></th>
                <th class="printonly" v-show="printAddCol === '2' "></th>
              </tr>
            </thead>

            <tbody>
              <template v-for="item in totalRangeWithDetail('{{ .iType }}', range[0], range[range.length - 1])">

                <tr v-if="showAllColIngredients && !item.qTotal"
                :class="{'table-secondary fw-bold': item.qTotal}"
                >
                  <td :class="{'small text-muted': !item.qTotal}" >[[item.ingredient]]</td>
                  <td v-if="item.recette" class="small">
                    <span class="fw-bold">[[item.recette]]</span> le [[new Date (item.dateService).toISOString().substr(0, 10)]] /
                    [[item.horaire]] <br> pour [[item.assiettes]] couverts
                    <span class="float-end">
                      <span class="fw-bold " v-if="item.quantiteOrig && item.unitOrig">[[round2Decimals(item.quantiteOrig)]] [[item.unitOrig]] ~= </span>
                      <span class="fw-bold" v-if="item.quantite && item.unit">[[round2Decimals(item.quantite)]] [[item.unit]]</span>
                    </span>
                  </td>
                
                </tr>

                <tr v-if="item.qTotal" :class="{'table-secondary': showAllColIngredients}">
                  <td class="toCopyTd">[[item.ingredient]]</td>
                  <td class="small" >[[item.totalAssiettes]] c. - [[item.totalRecettes]] recettes</td>
                  <td class="text-end toCopyTd">
                  <span >[[item.qTotal]] [[item.unitTotal]]</span>
                  </td>
                <td v-show="printAddCol === '1' || printAddCol ===  '2' " class="printonly print-td-15" ></td>
                <td v-show=" printAddCol ===  '2' || printAddCol ===  '3' " class="printonly print-td-15" ></td>
              </tr>

            </template>

            </tbody>
          </table>
          </div>
          </div>
          
        </template>
      </div>
    {{ end }}


    {{/*  Renommage des iType  */}}
    <div id="tableIng">
      {{-  range sort $IngredientsTypesList "iType" "desc" -}}
      {{- $iTypeName := (partial "functions/ingredients-types-rename" (dict "ingType" .iType) .) -}}
      {{- $IngTypeList := (printf "Ing%sList" .iType) -}}
      {{/*  ::: _ Card des tableau ingredients petit et grand  */}}
      <div
        v-if="totalQuantitesDP.{{$IngTypeList}} && Object.keys(totalQuantitesDP.{{$IngTypeList}}).length > 0"
        class="card my-2 mb-lg-6  mb-3 print-nocard"
        :class="{'no-print':!toPrint.{{.iType}} }"
        id="IngListID{{.iType}}"
        >
        <div class="card-body">
          <div class="no-print">
            {{ $svg := (printf "fonticons/%s.svg" .iType | lower)}}
            <span class="float-start me-2">{{ partial "inline-svg" (dict "src" $svg "display" "inline-middle"  "fs" 1) .  }}</span>
            <span class="fs-4 toCopy"> {{$iTypeName}} </span>
            <div class="my-2 float-end no-print">
              <a
                class="btn btn-outline-secondary btn-sm text-muted "
                role="button"
                @click="printThis('{{.iType}}', 'ingredients')"
                >{{ partial "inline-svg" (dict "src" "fonticons/printer"  "fs" 3) }}</a>
            </div>
          </div>
          <div v-if="startDate !== startDateSelected || endDate !== endDateSelected" class="fs-6 text-center toCopyDate no-print">
              Du [[new Date (startDateSelected).toLocaleDateString("fr-FR", {weekday: 'long', month: 'long', day:
              'numeric'})]] au [[new Date (endDateSelected).toLocaleDateString("fr-FR", {weekday: 'long', month: 'long',
              day: 'numeric'})]]
          </div>
          {{/* ::: __Table ingrédients   */}}
          <table class="table table-responsive toCopy caption-top"
                :class="{'table-striped': !showAllColIngredients, 'table-bordered' : showAllColIngredients}"
                id="table-{{.iType}}"
                >
                <caption class="fs-5 printonly">{{$iTypeName}} du [[new Date (startDateSelected).toLocaleDateString("fr-FR", {weekday: 'long', month: 'long', day:
                  'numeric'})]] au [[new Date (endDateSelected).toLocaleDateString("fr-FR", {weekday: 'long', month: 'long',
                  day: 'numeric'})]]</caption>
            <thead>
              <tr>
                <th>Ingredients</th>
                <th>Recettes</th>
                <th class="text-end">Total</th>
                <th class="printonly" v-show="printAddCol === '1' || printAddCol ===  '2' "></th>
                <th class="printonly" v-show="printAddCol === '2' "></th>
              </tr>
            </thead>
            <tbody>
              <template v-for="(item, ingredient) in totalQuantitesDP.{{$IngTypeList}}">
      
                <tr v-if="showAllColIngredients && !item.qTotalX"
                
                  >
                  <td :class="{'small text-muted': !item.qTotalX}"
                  >[[item.ingredient]]</td>
                  <td v-if="item.recette " class="small">
                    <span class="fw-bold">[[item.recette]]</span> le [[new Date (item.dateService).toISOString().substr(0, 10)]] /
                    [[item.horaire]] <br> pour [[item.assiettes]] couverts
                    <span class="float-end">
                      <span class="fw-bold " v-if="item.quantiteOrig && item.unitOrig">[[round2Decimals(item.quantiteOrig)]] [[item.unitOrig]] ~= </span>
                      <span class="fw-bold" v-if="item.quantite && item.unit">[[round2Decimals(item.quantite)]] [[item.unit]]</span>
                    </span>

                  </td>
                </tr>
      
                <tr v-if="item.qTotalX"  :class="{'table-secondary': showAllColIngredients}">
                  <td class="toCopyTd">[[item.ingredient]]</td>
                  <td class="small">[[item.totalAssiettes]] c. - [[item.totalRecettes]] recettes </td>
      
                  <td class="text-end toCopyTd">
                    <template v-for="(quantite, index) in item.qTotalX" >
                      <span v-if="quantite.unit !== ''"> [[round2Decimals(quantite.qTotal)]] [[quantite.unit]] </span>
                      
                      <span v-else class="small"> non précisé </span>
                      <span v-if="index < item.qTotalX.length - 1" class="mx-1">+</span>
                      
                    </template>
                  </td>
      
                  <td v-show="printAddCol === '1' || printAddCol ===  '2' " class="printonly print-td-15" ></td>
                  <td v-show=" printAddCol ===  '2' || printAddCol ===  '3' " class="printonly print-td-15" ></td>
                </tr>
                </template>
            </tbody>
          </table>
      
        </div>
      </div>
      {{ end }}
    </div>
      </div>
    </div>
</div>

{{/* ::: Affiches */}}
<div class="row">
  <h2 class="text-center no-print mt-5">Les Affiches</h2>
  <div class="col-md-4  no-print">
    <div id="affiches">
    
      <div class="row">
        <div class="col-8"><div class="fw-bold">Police: </div></div>
        <div class="col-4"><div class="fw-bold">Taille: </div></div>
      </div>
      {{ partial "evenement/poster-custom-ui.html" (dict "vmodel" "Date" "displayCheckbox" "true" "label" "Date")}}  

      {{ partial "evenement/poster-custom-ui.html" (dict "vmodel" "Horaire" "displayCheckbox" "true" "label" "Horaire")}}
     
      {{ partial "evenement/poster-custom-ui.html" (dict "vmodel" "Desc" "displayCheckbox" "true" "label" "Description")}}
    
      {{ partial "evenement/poster-custom-ui.html" (dict "vmodel" "Cat" "displayCheckbox" "true" "label" "Catégories")}}
    
      {{ partial "evenement/poster-custom-ui.html" (dict "vmodel" "Recettes"  "label" "Recette")}}
    
      {{ partial "evenement/poster-custom-ui.html" (dict "vmodel" "Regimes" "displayCheckbox" "true" "label" "Régimes")}}
    
      {{ partial "evenement/poster-custom-ui.html" (dict "vmodel" "Alert" "displayCheckbox" "true" "label" "Allergenes")}}
    
      {{ partial "evenement/poster-custom-ui.html" (dict "vmodel" "Ing" "displayCheckbox" "true" "label" "Liste Ingredients")}}
    
      <div class="card p-2">
        <div class="h6 mt-2">Options impressions: </div>
        <div class="form-check form-switch mb-3">
          <input class="form-check-input" type="checkbox" v-model="catPageBreak" id="catPageBreak">
          <label class="small" for="catPageBreak">Nouvelle page par catégorie (entrée/plat/dessert)</label>
        </div>
        <div v-if="catPageBreak" class="form-check form-switch mb-3">
          <input class="form-check-input" type="checkbox" v-model="dateByPageBreak" id="dateByPageBreak">
          <label class="small" for="dateByPageBreak">Date en haut de chaque page</label>
        </div>
      </div>

    </div>
  </div>
  
  <div id="affichesSection" class="col-md-8 print-col-12 break-before" :class="{'no-print' : !toPrint.affichesSection}">



    {{- range sort .Params.repas ".date_service" -}}
    {{ $dateService := .date_service | time.Format "2006-01-02" }}
    {{ $dateService = replace $dateService "-" "" }}
    
    <div id="affiche{{$dateService}}{{.horaire}}" class="page-break-after " :class="{ 'no-print' : !toPrint.affiche{{$dateService}}{{.horaire}} }" >
        <div class="card mb-3 print-nocard">

          {{/*  <button type="button" class="btn btn-outline-primary" onclick="downloadInnerHtml('affiche{{$dateService}}{{.horaire}}', 'affiche{{$dateService}}{{.horaire}}')">Download</button>  */}}
          <div class="card-body pt-2" >
            <div>
              <a class="btn btn-sm btn-outline-primary float-end no-print mx-1"
                @click="printThis('affiche{{$dateService}}{{.horaire}}', 'affichesSection')">{{ partial "inline-svg" (dict "src" "fonticons/printer"  "fs" 3) }}</a>
            </div>
            
              <div>
                <p v-show="fontDate !== 'noDisplay'" class="m-0 text-center h3" :class="[[fontDate]]" :style="fontSizeDate">{{.date_service | time.Format "Monday 2 January "}}</p>
                <p v-show="fontHoraire !== 'noDisplay'" class="text-center m-0 h3" :class="[[fontHoraire]]" :style="fontSizeHoraire" >{{ .horaire }}</p>
                <p v-show="fontHoraire !== 'noDisplay' || fontDate !== 'noDisplay'" class="fs-4 text-center fw-bold m-0">·•·•·•·•·•·•··•·•·•·•·•·•·</p>
              </div>
              
              <div class="avoid-break-inside">{{ partial "evenement/poster.html" (dict "recettes_du_repas" .recettes_du_repas  "recetteCat" "entree" "recetteCatFormat" "Entrée") }}</div>

            <div :class="{'page-break-before' : catPageBreak}">
              <div v-if="dateByPageBreak && catPageBreak" class="printonly ">
                <p v-show="fontDate !== 'noDisplay'" class="m-0 text-center h3" :class="[[fontDate]]" :style="fontSizeDate">{{.date_service | time.Format "Monday 2 January "}}</p>
                <p v-show="fontHoraire !== 'noDisplay'" class="text-center m-0 h3" :class="[[fontHoraire]]" :style="fontSizeHoraire" >{{ .horaire }}</p>
                <p v-show="fontHoraire !== 'noDisplay' || fontDate !== 'noDisplay'" class="fs-4 text-center fw-bold m-0">·•·•·•·•·•·•··•·•·•·•·•·•·</p>
              </div>
              <div class="avoid-break-inside">{{ partial "evenement/poster.html" (dict "recettes_du_repas" .recettes_du_repas  "recetteCat" "plat" "recetteCatFormat" "Plat") }}</div>
            </div>
              
            
            <div :class="{'page-break-before' : catPageBreak}">
              <div v-if="dateByPageBreak && catPageBreak" class="printonly ">
                <p v-show="fontDate !== 'noDisplay'" class="m-0 text-center h3" :class="[[fontDate]]" :style="fontSizeDate">{{.date_service | time.Format "Monday 2 January "}}</p>
                <p v-show="fontHoraire !== 'noDisplay'" class="text-center m-0 h3" :class="[[fontHoraire]]" :style="fontSizeHoraire" >{{ .horaire }}</p>
                <p v-show="fontHoraire !== 'noDisplay' || fontDate !== 'noDisplay'" class="fs-4 text-center fw-bold m-0">·•·•·•·•·•·•··•·•·•·•·•·•·</p>
              </div>
              <div class="avoid-break-inside">{{ partial "evenement/poster.html" (dict "recettes_du_repas" .recettes_du_repas  "recetteCat" "dessert" "recetteCatFormat" "Dessert") }}</div>
            </div>

          </div>
        </div>
      </div>
      
      {{ end }}
  </div>
</div>

</div> 
</div>

<link rel="preconnect" href="https://fonts.googleapis.com">
<link rel="preconnect" href="https://fonts.gstatic.com" crossorigin>
<link href="https://fonts.googleapis.com/css2?family=Fira+Sans:ital,wght@0,400;0,700;0,900;1,900&family=Gluten:wght@500&family=Montserrat:wght@100..900&family=Pacifico&display=swap" rel="stylesheet">

{{/*  Import de flatpiker, utilisé seulement sur cette page  */}}
<script type="text/javascript">

  function copyTable(el) {
  var body = document.body,
    range,
    sel;
  if (document.createRange && window.getSelection) {
    range = document.createRange();
    sel = window.getSelection();
    sel.removeAllRanges();
    try {
      range.selectNodeContents(el);
      sel.addRange(range);
    } catch (e) {
      range.selectNode(el);
      sel.addRange(range);
    }
  } else if (body.createTextRange) {
    range = body.createTextRange();
    range.moveToElementText(el);
    range.select();
  }
  document.execCommand("Copy");
}


  function copyOrExport(format)  {
    const titles = document.querySelectorAll('span.toCopy');
    const titlesArray = [];
    if (titles.length === 0) {
      {{/*  console.error("Aucun élément avec la classe '.toCopy' n'a été trouvé.");  */}}
      return;
    }
    titles.forEach((title, index) => {
      titlesArray.push(title.textContent);
      {{/*  console.log(title.textContent);  */}}
    });

    const dates = document.querySelector('div.toCopyDate');
    if (!dates) {
      {{/*  console.error("Aucun élément avec la classe 'toCopyDate' n'a été trouvé.");  */}}
    }
    let date = ""
    if (dates) {
      date = dates.textContent
    }
    
    const tables = document.querySelectorAll('table.toCopy');
    let data = '';
  
    tables.forEach((table, index) => {
      const dataElements = table.querySelectorAll('td.toCopyTd');
      const td1Array = [];
      const td3Array = [];
  
      Array.from(dataElements).forEach((element, index) => {
        if (index % 2 === 0) {
          const td1 = element.textContent;
          const td3 =  dataElements[index + 1].textContent; // Récupère l'élément suivant dans le tableau dataElements
          td1Array.push(td1);
          td3Array.push(td3);
        }
      });
      let title = titlesArray[index];

      if (date && !/\d/.test(title) ) {
        // La variable date existe et ne contient pas de chiffres
        title += ` - ${date}`
      }

      if (format === 'md') {
        data += `## ${title}\n\n| Ingredients | Total | Ou | Acheté |\n| --- | --- | --- | --- |\n`;
        for (let i = 0; i < td1Array.length; i++) {
          data += `| ${td1Array[i]} | ${td3Array[i]} |  |  |\n`;
        }
      } else if (format === 'csv') {
        data += `${title}\n"Ingredients","Total","Ou","Acheté"\n`;
        for (let i = 0; i < td1Array.length; i++) {
          data += `"${td1Array[i]}","${td3Array[i]}",,\n`;
        }
      } else if (format === 'text') {
        data += `## ${title}\n`;
        for (let i = 0; i < td1Array.length; i++) {
          data += `${td1Array[i]} : ${td3Array[i]} → \n`;
        } 
      }  else if (format === 'html') {
        data += `<h2>${title}</h2>\n<table style="border-collapse: collapse; width: 100%;">\n<tr><th style="border: 1px solid black; width: 250px;">Ingredients</th><th style="border: 1px solid black; width: 250px;">Total</th><th style="border: 1px solid black; width: 100px;">Ou</th><th style="border: 1px solid black; width: 100px;">Acheté</th></tr>\n`;
        for (let i = 0; i < td1Array.length; i++) {
          data += `<tr><td style="border: 1px solid black; width: 250px;"><strong>${td1Array[i]}</strong></td><td style="border: 1px solid black; width: 250px; text-align: center;">${td3Array[i]}</td><td style="border: 1px solid black; width: 100px;"></td><td style="border: 1px solid black; width: 100px;"></td></tr>\n`;
        }
        data += '</table>\n';
      }
      
      if (index < tables.length - 1) {
        data += '\n';
      }
    });

    if (format === 'csv') {
      downloadFile(data, 'csv');
    } else if (format === 'md') {
      downloadFile(data, 'md');
    } else {
      var textArea = document.createElement("textarea");
      textArea.value = data;
      document.body.appendChild(textArea);
      textArea.select();
      document.execCommand('copy');
      document.body.removeChild(textArea);
    }
  }
  
  {{/*  function downloadInnerHtml(filename, elId, mimeType) {
    var elHtml = document.getElementById(elId).innerHTML;
    var link = document.createElement('a');
    mimeType = mimeType || 'text/html';

    link.setAttribute('download', filename);
    link.setAttribute('href', 'data:' + mimeType  +  ';charset=utf-8,' + encodeURIComponent(elHtml));
    link.click(); 
}  */}}

 
  function downloadFile(data, format) {
    if (format === 'csv') {
      type = "text/csv"
    } else if (format === 'md') {
      type = "text/plain"
    }
   
      // Create CSV file object and feed
      // our csv_data into it
      FileData = new Blob([data], {
        type: type
      });

      // Create to temporary link to initiate
      // download process
      let temp_link = document.createElement('a');

      // Download csv file
      if (format === 'csv') {
        temp_link.download = "listes-ingredients.csv";
      } else if (format === 'md') {
        temp_link.download = "listes-ingredients.md";
      }
      let url = window.URL.createObjectURL(FileData);
      temp_link.href = url;

      // This link should not be displayed
      temp_link.style.display = "none";
      document.body.appendChild(temp_link);

      // Automatically click the link to
      // trigger download
      temp_link.click();
      document.body.removeChild(temp_link);
  }
</script>


<script>
  flatpickr.localize(flatpickr.l10ns.fr);
  {{/*  :::VUEAPP  */}}
  const app = Vue.createApp({
    delimiters: ['[[', ']]'],
    el: '#app',
    data () {
      return {
        search: '',
        selected: [], {{/* USELESS ? */}}
        datesRepas: [], // liste des dates entre 1er et dernier repas : pour les date marqué event dans le date-picker
        startDate: null, // re-initialisé dans mounted().
        endDate: null,
        startDateSelected: null,
        endDateSelected: null, 
        endDateSelectedDebug: null,
        endDateAllowed: null,
        startDateMenu: false,
        endDateMenu: false,
        showAllColIngredients: false,
        {{/*  ingredientsTypesList: [{{ print $IngredientsTypesList }}],  */}}
        displayDetailsRecettes: true,
        
        
        ingredients: [
          {{- range $IngredientList -}}

          {{ $dictIngredient := dict "ingredient" .ingredient "quantite" .quantite "unit" .unit }}
          {{ $unit := .unit}}
          
          {
            ingredient: "{{ .ingredient }}",
            ingredientType: "{{ .ingType }}",

            quantite: {{- partial "functions/quantite-converter" (dict "fetchQuantite" true "ingredient" .ingredient "quantite" .quantite "unit" .unit) -}},           
            unit: "{{ partial "functions/quantite-converter" (dict "fetchUnit" true "ingredient" .ingredient "quantite" .quantite "unit" .unit) }}",
            {{ if eq $unit (and ("unité") ("c. à café") ("c. à soupe")) }}
            quantiteOrig: {{.quantite}},
            unitOrig: "{{.unit}}",
            {{ end }}
            recette: "{{ .recette }}",
            dateService:'{{ .dateService }}',
            horaire: "{{ .horaire }}",
            typePlat: "{{ .typePlat }}",
            assiettesRecettes: {{ .assiettesRecettes }},
            assiettes: {{ .assiettes }},
          },
          {{- end -}}
          ],

          ingFraisFiltered: [],
          totalRangeWithDetailResults: {},

          ingTypeList :{
            IngLegumesfraisList : [],
            IngEpicesList : [],
            IngAutresList : [],
            IngLegumesList : [],
            IngSucresList : [],
            IngAnimauxList : [],
            IngLofList : [],
            IngSecList : [],
            IngFraisList : [],     
          },
        {{/*  ::: ___Print parameters  */}}
        printSelectIng: false,
        toPrint: {
          recettesSection: true,
          ingredients: true,
          {{- range $IngredientsTypesList -}}
          {{.iType}}: true,
          {{- end -}}
          {{ range $recettesList -}}
            "recetteID{{.recetteKey}}": true,
          {{ end -}}
          LegumesRanges: true,
          FraisRanges: true,
          AnimauxRanges: true,
          affichesSection: false,
          {{- range sort .Params.repas ".date_service" -}}
          {{ $dateService := .date_service | time.Format "2006-01-02" }}
          {{ $dateService = replace $dateService "-" "" }}
          "affiche{{$dateService}}{{.horaire}}": true,
          {{ end }}
        },

        printAddCol: [],
        {{/*  printAffiches: false,  */}}

        IngredientsTypesList: [{{ range $IngredientsTypesList }} {{ .iType }}, {{ end }} ],
      
        rangesDates: [], // Tableau pour stocker les tranches de dates
        daysPerRange: 3,
        fraisByRanges: false,
        legumesByRanges: false,
        animauxByRanges: false,
        
        configDPStart: {
          enableTime: false,
          dateFormat: "Y-m-d",
          altInput: true,
          altFormat: "D d M",
        },

        {{/* :::___Affiches  */}}
        fontDate: "montserrat-font",
        fontSizeDate: "font-size: 24px",
        fontHoraire: "montserrat-font",
        fontSizeHoraire: "font-size: 24px",
        fontCat: "montserrat-font",
        fontSizeCat: "font-size: 24px",
        fontRecettes: "pacifico-regular",
        fontSizeRecettes: "font-size: 32px",
        fontDesc: "noDisplay",
        fontSizeDesc: "font-size: 16px",
        fontRegimes: "pacifico-regular",
        fontSizeRegimes: "font-size: 18px",
        fontAlert: "",
        fontSizeAlert: "font-size: 14px",
        fontIng: "noDisplay",
        fontSizeIng: "font-size: 14px",

        catPageBreak: false,
        dateByPageBreak: false,
      


  } {{/* return */}}    
}, {{/* data */}}

created () {

},

{{/* :::MOUNTED */}}
mounted () {


  {{/*  TODO optim → hugo ?  */}}
  {{/*  ::: __date range  */}}
  datesRange: {
    // Trouver la première et la dernière date dans les données
    this.startDate = new Date(Math.min(
      ...this.ingredients.map(i => {
        return new Date(i.dateService);
      }),
      ),
    );
    this.endDate = new Date(Math.max(
      ...this.ingredients.map(i => {
        return new Date(i.dateService);
      }),
      ),
    );

    this.startDate = new Date(this.startDate).toISOString().substr(0, 10);
    this.endDate = new Date(this.endDate).toISOString().substr(0, 10);

    this.startDateSelected = this.startDate;
    this.endDateSelected = this.endDate
    // Derniere date autorisée dans la sélection (ne sera pas mutable puisque dans `mounted:`)
    this.endDateAllowed = this.endDateSelected;
  };
{{/*  TODO : optim : faire avec hugo  */}}
  datesRepasGen: {
    // Creer un tableau avec toutes les dateService, éliminer les doublon (Set). Défini le parametre `datesRepas` de `data()`, pour mettre en evidence les dateq où il y a des évenement dans les date-picker; TODO : est-ce encore utile maintenant que les `allowed-dates` fonctionne bien ? doublon ? Ne creer pas les date intermédiare si il y a des trou =>
    const dates = this.ingredients.map(i => {
      const datesFormat = i.dateService;
      return new Date(datesFormat).toISOString().substr(0, 10) // formatage
    });

    this.datesRepas = Array.from(new Set(dates)).sort(); 
  };

  {{/*  rangeDateEvents: {
    this.splitDateRanges(this.daysPerRange);
  };  */}}

  endDateDebugGen: {
    /* Ajoute un jour a la endDateSelected, pour que les derniers jours soit bien pris en compte par le filtre opéré dans totalsIngredientFiltered.
    Meme fonction dans watch() pour la mise a jour en fonction de la selection dans le date-picker */
<<<<<<< HEAD
    {{/*  const lastDateSelected = new Date(this.endDateSelected)
    this.endDateSelectedDebug = new Date(lastDateSelected.setDate(lastDateSelected.getDate() + 1 )).toISOString().substr(0, 10);  */}}
=======
    
    {{/*  this.endDateSelectedDebug = new Date(lastDateSelected.setDate(lastDateSelected.getDate() + 1 )).toISOString().substr(0, 10);  */}}
>>>>>>> d7c9096a
  };

  {{/*  ::: __flatpikr  */}}
  datePickerInit: {
    const datePicker = this.datePickerReset();
  };

  {{/*  Listes des ingrédients filtré par types : utilisé par les filtres dates et search.  */}}
  ingTypeListGen:  {
    const ingredientTypes = ["Autres", "Epices", "Frais", "Legumes", "Animaux", "Sec", "Sucres", "Lof"];
    {{/*  TODO : WTF ?  */}}
    for (const i of this.ingredients) {

      if (i.unit === 'grammes' || i.unit === 'gr.') {
        i.quantite = i.quantite / 1000 ;
        i.unit = 'Kg';
      }
      else if (i.unit === 'ml') {
        i.quantite = i.quantite / 1000 ;
        i.unit = 'l.';
      }
      else if (i.unit === 'litre') {
        i.unit = 'l.';
      }

      this.ingTypeList[`Ing${i.ingredientType}List`].push(i);
    }
  };

  {{/*  initialise les listes d'ingrédients  par types  */}}


}, // mounted() end

{{/*  :::COMPUTED  */}}
computed: { 


  {{/*  :::__Total Date picker Ingredients  */}}
  filterByDatePicker: function () {
    const filtered = {};
<<<<<<< HEAD
    {{/*  const endDateReal = this.DateAddDays(this.endDateSelected).toISOString().slice(0, 10);
    */}}
=======
    {{/*  const endDateReal = this.DateAddDays(this.endDateSelected).toISOString().slice(0, 10);  */}}
  
>>>>>>> d7c9096a
    for (const [type, ingredients] of Object.entries(this.ingTypeList)) {
      filtered[type] = ingredients.filter(
        ingredient => ingredient.dateService >= this.startDateSelected && ingredient.dateService <= this.endDateSelected
      );
    }
  
    return filtered;
  },

  computeTotalDP() {
    // Utilisé pour le tableau du total de ingredient filtré par datepicker. Renvoie les totaux des ingredients flitrés, classés par type.
    const ingFiltered = this.filterByDatePicker;
    let ingredientTotals = new Map();

    for (const [type, ingredients] of Object.entries(ingFiltered)) {
      ingredients.forEach((i) => {
        // Vérifier si l'élément existe dans ingredientTotals
        if (!ingredientTotals[type]) {
          ingredientTotals[type] = {};
        }

        let ingredientItem = ingredientTotals[type][i.ingredient];

        // Vérifier si l'élément existe dans ingredientTotals[type]
        if (!ingredientItem) {
          ingredientItem = {
            ingredient: i.ingredient,
            qTotalX:[],
            totalRecettes: 1,
            totalAssiettes: i.assiettes,
            iType: i.ingredientType
          };

          // Ajouter l'élément à ingredientTotals[type]
          ingredientTotals[type][i.ingredient] = ingredientItem;
        } else {
          // Si l'élément existe, mettre à jour les totaux
          ingredientItem.totalRecettes++;
          ingredientItem.totalAssiettes += i.assiettes;
        }

        // Vérifier si l'unité est déjà présente dans qTotalX
        const existingUnit = ingredientItem.qTotalX.find(item => item.unit === i.unit);

        if (existingUnit) {
          existingUnit.qTotal += i.quantite;
        } else {
          // Ajouter une nouvelle unité à qTotalX
          ingredientItem.qTotalX.push({
            qTotal: i.quantite,
            unit: i.unit,
          });
        }
      });
    };
    return ingredientTotals;
  },

  totalQuantitesDP () {
    const ingTotaux = this.computeTotalDP; 
    const ingDetail = this.filterByDatePicker;
    const mergedResult = new Map();
    
    for (const key in ingDetail) {
      if (ingDetail.hasOwnProperty(key) && ingTotaux.hasOwnProperty(key)) {
        mergedResult[key] = Object.assign({}, ingDetail[key], ingTotaux[key]);
      }
    }
    // Sort the sub-objects in each Ing...List based on the ingredient value
    for (const key in mergedResult) {
      if (mergedResult.hasOwnProperty(key)) {
        mergedResult[key] = Object.values(mergedResult[key]).sort((a, b) => a.ingredient.localeCompare(b.ingredient));
      }
    }

    if (this.search.length > 2) {
      return this.searchFilter(mergedResult);
    } else {
      return mergedResult;
    }
  },

  
  splitDateRanges() {
    let currentRange = [];
    this.rangesDates = [];
    const newDaysPerRange = this.daysPerRange;
    // split dates
    for (let i = 0; i < this.datesRepas.length; i++) {
      currentRange.push(this.datesRepas[i]);
      // push the current range
      if (currentRange.length >= Number(newDaysPerRange)) {
        this.rangesDates.push([...currentRange]);
        currentRange = [];
      }
    }
      // push the last range
      if (currentRange.length > 0) {
      this.rangesDates.push([...currentRange]);
    }
    return this.rangesDates;
  },



}, // computed end

{{/*  :::WATCH  */}}
watch: {

  startDateSelected: function () {
    this.filterByDatePicker;
  },

  endDateSelected: function () {
    this.filterByDatePicker;
  },

  splitDateRanges: function () {
    this.totalRangeWithDetail;
  }

},  {{/*  watch end  */}}


{{/*  :::METHODS  */}}
methods: { 
  
  {{/*  ::: __print  */}}
  printThis(el, section) {
    this.$nextTick(() => {
      let printThat = [el, section];
      Object.keys(this.toPrint).forEach((param) => {
        if (!printThat.includes(param)) {
          this.toPrint[param] = false;
        } else {
          this.toPrint[param] = true;
        }
      });
      this.$nextTick(() => {
        window.print();
      });
    });
  },

  printGlobal() {

    Object.keys(this.toPrint).forEach((param) => {
      if (!affichesSection) {this.toPrint[param] = true;}
      
      
    });
  },

  print() {
      setTimeout(() => {
        window.print();
      }, 500); 
  },

  {{/*  USELESS . C'est quoi ? Pas de reference  */}}
  updateSelectedAttribute (e) {
    let sel, i;
    sel = document.getElementById(e.target.id);
          // remove 'selected' from prior user selection
    for (i = 0; i < sel.length; i += 1) {
      sel[i].removeAttribute("selected");
    }
          // and add 'selected' to current selection
    sel[sel.selectedIndex].setAttribute("selected", "selected");
  },

  {{/*  :::__Date picker  */}}
  
  datesReset: function () {
    this.startDateSelected = this.startDate;
    this.endDateSelected = this.endDateAllowed;
    const datePickerReset = this.datePickerReset();
  },

  datePickerReset() {
    const configDPStart = {
      enableTime: false,
      dateFormat: "Y-m-d",
      altInput: true,
      altFormat: "D d M",
      defaultDate: this.startDate,
      minDate: this.startDate,
      maxDate: this.endDateAllowed,
    };
    const configDPEnd = {
      enableTime: false,
      dateFormat: "Y-m-d",
      altInput: true,
      altFormat: "D d M",
      defaultDate: this.endDateAllowed,
      minDate: this.startDate,
      maxDate: this.endDateAllowed,
    };
 
    flatpickr(datepickerStart, configDPStart);
    flatpickr(datepickerEnd, configDPEnd);   
  },

  {{/*  DateAddDays(dateDebug) {
    dateDebug = new Date(dateDebug);
    dateDebug.setDate(dateDebug.getDate() + 1);
    return dateDebug;
  },  */}}

  
  {{/* ::: __calculs des totaux des ingredients  */}}


  {{/*  Totals des ingredients filtré ...  */}}

  
  {{/*  tableaux des ingredients filtrés en fonction des dates séléctionné et types  */}}
 
  totalRange(iType, start, end) {
    // BUG
    const key = `${iType}_${start}_${end}`;
    if (this.search.length > 2) {
      return this.searchFilterRange(this.totalRangeWithDetailResults[key])
    } else {
      return this.totalRangeWithDetailResults[key]
    }
  },
  
  totalRangeWithDetail(iType, start, end) {

    const key = `${iType}_${start}_${end}`;

    // Vérifiez si les données existent déjà
    if (this.totalRangeWithDetailResults[key]) {
        // Si les données existent, retournez-les directement
        return this.totalRangeWithDetailResults[key];
    }

    const totalArray = this.totalRangeArray(iType, start, end);

    
    const ingDetailList = this.ingFraisFiltered;

    const result = new Set([...ingDetailList, ...totalArray].sort((a, b) => a.ingredient.localeCompare(b.ingredient)));
    {{/*  console.log("tQWD: ", result);  */}}

    this.totalRangeWithDetailResults[key] = result;

    return result;
  },

  totalRangeArray(iType, start, end) {
    // renvoie un tableau d'objets {ingredient, unitTotal, qTotal} a partir de computeTotalRange

    const total  = this.computeTotalRange(this.filteredIngredientsRange(iType, start, end));
    
    const result = Object.entries(total).flatMap(([ingredient, values]) => {
    return values.map(({ unitTotal, qTotal, totalAssiettes }) => {
      return {
        ingredient,
        unitTotal,
        qTotal: Math.round(qTotal * 100) / 100,
        totalAssiettes
        };
      });
    });
    {{/*  console.log("tQ: ", result);  */}}
    return result;
  },

  computeTotalRange(filteredIng) {
    const totalArray = [];

    filteredIng.forEach((item) => {     
      item = this.convertUnit(item);
      
      const { ingredient, quantite, unit, assiettes, totalRecettes } = item;
  
      if (!totalArray[ingredient]) {
        totalArray[ingredient] = [];
      }
      
      const existingItem = totalArray[ingredient].find((item) => item.unitTotal === unit);
      if (existingItem) {
        existingItem.qTotal += quantite !== 0 ? quantite : 1;
        existingItem.totalAssiettes += assiettes;
        existingItem.totalRecettes += 1;
      } else {
        totalArray[ingredient].push({
          unitTotal: unit,
          qTotal: quantite !== 0 ? quantite : 1,
          totalAssiettes: assiettes,
          totalRecettes: 1,
        });
      }
    });
  
    {{/*  console.log("cTQ : ", totalArray);  */}}
    return totalArray;
  },

  filteredIngredientsRange: function (iType, start, end, allo) {
    {{/* `allo` sert au debug...  */}}
    // Récupérer la liste des ingrédients
    const ingredients = this.ingTypeList[`Ing${iType}List`];

    // Debug de la date (ajout d'un jour pour que la derniere date soit prise en compte) → si 'end' est définie, alors on envoie à DateAddDays, puis on reformate la date. 
    {{/*  end  = this.DateAddDays(end).toISOString().slice(0, 10);  */}}


    // Filtrer les ingrédients selon les critères spécifiés
 
      const filtered = ingredients.filter(
        (i) =>
          i.dateService >= start &&
          i.dateService <=end 
      );
    
    this.ingFraisFiltered = filtered;
    {{/*  console.log("filtered", filtered);  */}}
    return filtered
  },

  convertUnit(item) {
    if (item.unit === 'grammes' || item.unit === 'gr.') {
      item.quantite = item.quantite / 1000 ;
      item.unit = 'Kg';
    }
    if (item.unit === 'ml') {
      item.quantite = item.quantite / 1000 ;
      item.unit = 'l.';
    }
    return item
  },
  
  round2Decimals(x) {
    return Math.round(x * 100) / 100;
  },


  {{/* :::__ search filter  */}}
  searchFilterRange(totalRange) {
    const filteredSet = new Set();
    // BUG searchRange
    // TODO : diacritique... 
    totalRange.forEach((item) => {
      // Vérifier si l'élément de l'ensemble contient la chaîne de recherche
      if (item.toString().includes(this.search)) {
        filteredSet.add(item);
      }
    });
  
    return filteredSet;
  },
  
 
  searchFilter(merge_ing_list) {
    // Utiliser pour les tableaux ingredients RangeDay. Cherche a l'interieur de chaque type...
    const filtered = {};

    for (const [type, ingredients] of Object.entries(merge_ing_list)) {
      filtered[type] = ingredients.filter(
        ingredient => ingredient.ingredient.toLowerCase().includes(this.search.toLowerCase())
      );
    }
    return filtered;
    
    
  },} {{/* fin de methods */}}
}); {{/* fin New Vue */}}
app.mount('#app')
</script>




{{ end }}<|MERGE_RESOLUTION|>--- conflicted
+++ resolved
@@ -1424,13 +1424,10 @@
   endDateDebugGen: {
     /* Ajoute un jour a la endDateSelected, pour que les derniers jours soit bien pris en compte par le filtre opéré dans totalsIngredientFiltered.
     Meme fonction dans watch() pour la mise a jour en fonction de la selection dans le date-picker */
-<<<<<<< HEAD
+
     {{/*  const lastDateSelected = new Date(this.endDateSelected)
     this.endDateSelectedDebug = new Date(lastDateSelected.setDate(lastDateSelected.getDate() + 1 )).toISOString().substr(0, 10);  */}}
-=======
-    
-    {{/*  this.endDateSelectedDebug = new Date(lastDateSelected.setDate(lastDateSelected.getDate() + 1 )).toISOString().substr(0, 10);  */}}
->>>>>>> d7c9096a
+
   };
 
   {{/*  ::: __flatpikr  */}}
@@ -1471,14 +1468,10 @@
 
   {{/*  :::__Total Date picker Ingredients  */}}
   filterByDatePicker: function () {
-    const filtered = {};
-<<<<<<< HEAD
+
     {{/*  const endDateReal = this.DateAddDays(this.endDateSelected).toISOString().slice(0, 10);
     */}}
-=======
-    {{/*  const endDateReal = this.DateAddDays(this.endDateSelected).toISOString().slice(0, 10);  */}}
-  
->>>>>>> d7c9096a
+
     for (const [type, ingredients] of Object.entries(this.ingTypeList)) {
       filtered[type] = ingredients.filter(
         ingredient => ingredient.dateService >= this.startDateSelected && ingredient.dateService <= this.endDateSelected
