# Interface sveltia, utilisé avec auth.js/supabase, avec ingredients dans /content (implique un md par ingredient)

backend:
  name: github
  repo: encas-parka/enka-cookbook-site
  branch: main
  auth_type: github
  automatic_deployments: false
  # Vérifier si ca marche bien : si un article est modifier plusieur fois avant d'etre mergé/publié, un seul commit avec rebased.
  squash_merges: true

media_folder: ""
public_folder: ""
base_url: https://enka-cookbook.pages.dev
logout_redirect_url: https://enka-cookbook.pages.dev/

media_libraries:
  default:
    config:
      transformations:
        raster_image: # original format
          format: webp # new format, only `webp` is supported
          quality: 85 # default: 85
          width: 2048 # default: original size
          height: 2048 # default: original size
        svg:
          optimize: true

slug:
  clean_accents: true
  sanitize_replacement: "-"
editor:
  preview: true

# ::: Collection Recettes
#
collections:
  - name: "recettes"
    label: "Recettes"
    label_singular: "Recette"
    icon: chef_hat
    folder: "content/recettes/"
    path: "{{type}}/{{slug}}/index"
    slug: "{{title}}_{{uuid_short}}"
    filter: { field: "layout", value: "recettes" }
    description: "Liste de l'ensemble des recettes. Vous pouvez utiliser les filtres ci-dessous pour classer / filtrer les recettes."
    sortable_fields: ["title", "publishDate"]

    view_filters:
      - label: "Brouillons"
        field: draft
        pattern: true
      - label: "plats"
        field: type
        pattern: "plat"
      - label: "entrées"
        field: type
        pattern: "entree"
      - label: "desserts"
        field: type
        pattern: "desserts"
      - label: "non testé"
        field: check
        pattern: "Non"

    view_groups:
      groups:
        - label: "Catégorie: "
          field: type
        - label: "Sous-catégories: "
          field: categories
        - label: "Auteur·es: "
          field: auteur
        - label: "Cuisson: "
          field: cuisson
        - label: "Sevice chaud/froid: "
          field: temperature
        - label: "Brouillons"
          name: draft
          field: draft

    summary: "{{title}} ({{type}} - {{auteur}})"

    create: true

    fields:
      # - {name: "info", widget: "text-info", default: "Ceci est un exemple de texte d'information pour les utilisateurs.", required: false}

      - {
          label: "Intitulé",
          name: "title",
          widget: "string",
          hint: "Ne peut contenir que des lettres, des chiffres, des parenthèses ou des tirets (-). 50 caractères maximum.",
          maxlength: 50,
          pattern:
            [
              '^[a-zA-Z0-9 éèëïïùàâôêûç \u002C\u0027\u2018\u2019\u00C0-\u00FF()\-]+$',
              "Contient un caractère spécial interdit. Ne peut contenir que des lettres, des chiffres, des parenthèses ou des tirets (-), virgules et apostrophes.",
            ],
        }
      - {
          label: "Brouillon",
          name: "draft",
          widget: "boolean",
          default: false,
          required: false,
          hint: "Les brouillons ne sont pas publiés.",
        }
      - { label: "Image", name: "img", widget: "image", required: false }
      - {
          required: false,
          hint: "Les brouillons ne sont pas publiés.",
        }
      - { label: "Image", name: "img", widget: "image", required: false }
      - {
          label: "Description",
          name: "description",
          widget: "string",
          required: false,
        }
      - {
          label: "Layout",
          name: "layout",
          widget: "hidden",
          default: "recettes",
        }
      - label: "Catégorie"
        name: "type"
        widget: "select"
        options:
          - { label: "Entrée", value: "entree" }
          - { label: "Plat", value: "plat" }
          - { label: "Dessert", value: "dessert" }
      - label: "Sous-catégories"
        name: "categories"
        widget: "relation"
        collection: "sous-categories"
        value_field: "title"
        search_fields: ["title"]
        multiple: true
        max: 4
        options_length: 50
        required: true
        hint: "Vous pouvez en définir plusieurs, mais la première servira à définir l'icone associée à la recette."
      - label: "auteur"
        name: "auteur"
        widget: "string"
        required: false
        hint: "votre nom/pseudo. Aide à distinguer les recettes ressemblantes, et vous permet de les retrouver / filtrer plus facilement. "

        ## ::: __Description ##

      - {
          label: "Spécialité (région)",
          name: "region",
          widget: "string",
          required: false,
        }
      - label: "Saison"
        name: "saison"
        widget: "select"
        multiple: true
        required: false
        options:
          - { label: "Printemps", value: "printemps" }
          - { label: "Eté", value: "ete" }
          - { label: "Automne", value: "automne" }
          - { label: "Hiver", value: "hiver" }
      - label: "Cuisson"
        name: "cuisson"
        widget: "select"
        required: true
        options: ["Oui", "Non"]
      - label: "Température de service"
        name: "temperature"
        widget: "select"
        required: true
        options: ["Chaud", "Froid"]
      - label: "Quantités indiquées prévues pour combien de couverts ?"
        name: "plate"
        widget: "number"
        min: 1
        value_type: "int"
      - label: "Précision quantité"
        name: "quantite_desc"
        widget: "string"
        required: false
        hint: "vous pouvez préciser ici comment sont pensées les quantité. Par ex. : '24 parts par gastro'; '2 nems par personnes', etc."
      - label: "Testé ?"
        name: "check"
        hint: "Indiquez si vous avez testé la recette pour le nombre de couverts indiqués. C'est mieux si c'est le cas :)"
        widget: "select"
        options: ["Oui", "Non"]
      # - label: "Proportions fixes ?"
      #   name: "checkAlwaysOk"
      #   widget: "boolean"
      #   required: false
      #   default: false
      #   hint: "Cochez cette case si les proportions ne changent jamais, quelque-soit le nombre de couvert (par exemple pour les cakes, les tartes, et autres préparations réalisées dans des plats individuels) → Désactive les alertes qui s'affichent en cas de différences significatives entre les quantités d'ingrédients indiquées dans la recette initiale et le nombre de couvert demandé."
      # - label: "Testé aussi pour ce nombres de couverts : "
      #   name: "checkfor"
      #   widget: "number"
      #   min: 1
      #   value_type: "int"
      #   hint: "Si vous avez testé la recette pour un nombre de couverts significativement différent, et que la recette était réussie, indiquez ce nombre de couverts ici. S'il vous a fallu modifier les quantités d'ingrédients pour obtenir un résultat satisfaisant, vous pouvez 'dupliquer' cette recette (bouton 'publish' en haut → 'duplicate'), et modifier en conséquence la recette dupliquée (et amender le titre). Merci d'indiquer sur l'une des 2 recettes qu'il existe une recette alternative (compléter le champ 'Préparations Alternatives' en bas de cette page). À défaut, vous pouvez indiquer brièvement les modifications à apporter dans le champ 'astuces' en bas de cette page."
      #   required: false

      ################################
      ## ::: __Ingredients de la recette ##

      - label: "Ingredients"
        name: "ingredients"
        widget: "list"
        min: 1
        allow_add: true
        add_to_top: true
        label_singular: "Ingrédient"
        required: false
        collapsed: true
        summary: "{{fields.ingredient}}: {{fields.quantite}} {{fields.unit}}"
        fields:
          - label: "Ingrédient"
            name: ingredient
            widget: "relation"
            collection: "ingredients_index"
            search_fields: ["title"]
            display_fields: ["title"]
          - label: "Quantité (nombre)"
            name: quantite
            widget: number
            min: 0.1
            value_type: float
          - label: "Unité (quantité en...)"
            name: unit
            widget: select
            options:
              [
                "Kg",
                "gr.",
                "unité",
                "l.",
                "ml",
                "c. à soupe",
                "c. à café",
                "pincées",
                "tête·s",
                "gousse·s",
                "bottes",
              ]
            hint: "Les quantités en Kg/gr. l./ml sont fortement recommandées, pour eviter les approximations liées aux tailles variables des légumes, et faciliter la génération des listes de course"
          - label: "commentaire"
            name: commentaire
            widget: string
            required: false
            hint: "Si vous avez quelque-chose à préciser... S'affiche entre parenthèses à coté de l'ingrédient dans la recette. ⚠ Ne sera pas affiché dans les listes de course"

      ### ::: Materiel
      - label: "Materiel"
        name: "materiel"
        widget: "relation"
        collection: "materiel"
        required: false
        multiple: true
        value_field: "title"
        search_fields: ["title"]
        options_length: 30

      ### ::: Preparation
      - label: "Préparation"
        name: "preparation"
        widget: "markdown"
        editor_components: [""]

      - label: "Préparation - A Faire la veille"
        name: "preparation24h"
        widget: "markdown"
        editor_components: [""]
        required: false
        hint: "Si la recette implique de préparer des choses en avance, précisez-le ici pour que ce soit mis en avant lors de l'affichage des recettes (ce sera indiquer 'A prévoir a l'avance', à vous de préciser plus précisément quand)."

      ### ::: Astuces
      - label: "Astuces"
        name: "astuces"
        widget: "list"
        allow_add: true
        add_to_top: true
        label_singular: "astuce"
        required: false
        allow_reorder: true
        fields:
          - label: "Astuce"
            name: "astuce"
            widget: "string"

      ### ::: PrepAlt
      - label: "Préparations Alternatives"
        name: "prepAlt"
        label_singular: "Préparation alternative"
        widget: "list"
        allow_add: true
        collapsed: false
        required: false
        add_to_top: true
        hint: "Si elles existent, signalez ici les recettes alternatives à celle-ci pour des régimes particuliers (végan, sans gluten, etc.); ou pour un nombres de couverts significativement différents (nécessitant des proportions d'ingrédients différents)."
        fields:
          - {
              label: "recettes",
              name: "recetteAlt",
              widget: "relation",
              collection: "recettes",
              display_fields: ["title"],
            }

      - label: "Date de publication"
        name: "publishDate"
        widget: "hidden"
        default: "{{datetime}}"

  ###############################
  ################################

  # ::: Menu / Evenements

  - label: "Evenements"
    label_singular: "Evenement"
    name: "evenements"
    icon: calendar_month
    description: "Pour créer des menus sur un ou plusieurs jours..."
    folder: content/evenements/
    path: "{{slug}}/index"
    slug: "{{title}}_{{uuid_shorter}}"
    create: true
    sortable_fields:
      fields: ["title", "publishDate"]
      defaults:
        field: publishDate
        direction: ascending
    fields:
      - {
          label: "Nom de l'évènement",
          name: "title",
          widget: "string",
          hint: " Ne peut contenir que des lettres, des chiffres, des parenthèses, des tirets (-), virgules et apostrophes. 50 caractères maximum.",
          maxlength: 50,
          pattern:
            [
              '^[a-zA-Z0-9 éèëïïùàâôêûç \u002C\u0027\u2018\u2019\u00C0-\u00FF()\-]+$',
              "Contient un caractère spécial interdit. Ne peut contenir que des lettres, des chiffres, des parenthèses ou des tirets (-), virgules et apostrophes.",
            ],
        }

      - { name: "sitemap_exclude", widget: "hidden", default: "true" }

      - label: "Repas"
        name: "repas"
        widget: "list"
        allow_add: true
        add_to_top: true
        collapsed: true
        allow_reorder: true
        summary: "{{fields.date_service | date('DD/MM/YYYY')}} : {{fields.horaire}} ({{fields.assiettes}} p.)"
        hint: "Ajoutez un menu pour un service"

        fields:
          - {
              label: "Date",
              name: "date_service",
              widget: "datetime",
              hint: "Jour ou le repas sera servis..",
              date_format: YYYY-MM-DD,
<<<<<<< HEAD
=======
              default: "{{now}}",
>>>>>>> d906680c
            }

          - {
              label: "Horaire",
              name: "horaire",
              widget: "select",
              options: ["matin", "midi", "soir"],
            }

          - {
              label: "Nombres d'assiettes",
              name: "assiettes",
              widget: "number",
              default: 100,
              value_type: "int",
              min: 1,
              max: 10000,
            }

          - label: "Recettes du repas"
            name: "recettes_du_repas"
            widget: "list"
            allow_add: true
            add_to_top: true
            collapsed: true
            allow_reorder: true
            summary: "{{recette}} : {{fields.type_plat}} - {{fields.altAssiettes}}"
            fields:
              - label: "Recette"
                name: "recette"
                widget: "relation"
                collection: "recettes"
                value_field: ["slug"]
                search_fields: ["title"]
                display_fields: ["title"]

              - label: "Entrées/Plats/Desserts ?"
                name: "type_plat"
                widget: "select"
                options:
                  - { label: "Entrée", value: "entree" }
                  - { label: "Plat", value: "plat" }
                  - { label: "Dessert", value: "dessert" }

              - {
                  label: "Nombre d'assiettes pour cette recette",
                  name: "altAssiettes",
                  widget: "number",
                  min: 1,
                  value_type: "int",
                  max: 90000,
                  required: false,
                  hint: "Laisser vide si égale au nombre d'assiettes défini plus haut. Ce champs peut être utile pour les recettes destinées aux régimes spéciaux (sans-gluten, etc.), dont le nombre d’assiettes prévues est différent de celui défini globalement pour le repas.",
                }

              - {
                  label: "Responsable/Chef.fe cuistot",
                  name: "chef",
                  widget: "string",
                  hint: "Si il y a un.e ou des référent.es pour cette recette...",
                  required: false,
                }

              - {
                  label: "Recette lié à un plat",
                  name: "partof",
                  widget: "string",
                  hint: "Si cette recette fait partie d'un plat comportant plusieurs recettes, vous pouvez préciser ici le nom du plat afin qu'il soit visible sur les fiches recettes (et faire de même sur toutes les recettes du plat.)",
                  required: false,
                }

              # - label: "Inclure les recettes alternatives pour les régimes spéciaux (végan, sans gluten...) si elles existent"
              #   name: "includeRecetteAlt"
              #   widget: "boolean"
              #   required: true
              #   default: false
              #   hint: "Il n'est pas recommandé d'inclure les recettes alternative: il s'agit de alternatives présentes au sein des recettes. Or, pour que le calcul des quantités (pour les courses, et pour le nombre d'assiètes a servir) dans les pages 'évènements' soit clair, il vaut mieux créer une autre recette dédié. Il vaut donc mieux insérer directement cette recette dans le menu, en précisant le nombre d'assietes souhaitées."

              - {
                  label: "Commentaire",
                  name: "commentaire",
                  widget: "text",
                  hint: "Si vous avez quelque-chose a préciser...",
                  required: false,
                }

  - divider: true
  ################################

  # ::: Ingredients

  - name: "ingredients_index"
    label: "Ingrédients"
    icon: grocery
    description: "Liste des ingrédients disponibles pour les recettes."
    folder: "content/ingredients"
    create: true
    path: "{{slug}}/index"
    slug: "{{title}}_{{uuid_short}}"
    fields:
      - { label: "Nom de l'ingrédient", name: "title", widget: "string" }
      - label: "Type d'ingrédient"
        name: "type"
        widget: "select"
        required: true
        options:
          - {
              label: "Ingrédients Frais (beurre, yaourt, fromage...)",
              value: "frais",
            }
          - {
              label: "Fruits et Légumes (frais, secs, en conserves...)",
              value: "legumes",
            }
          - { label: "LOF : Lait, oeuf, farines, huile...", value: "lof" }
          - {
              label: "Sucrés (Miel, biscuits, jus de fruits, chocolats...)",
              value: "sucres",
            }
          - {
              label: "Assaisonnements (Epices, aromatiques, vinaigres, sauces, coulis...)",
              value: "epices",
            }
          - { label: "Sec (Légumineuses, céréales)", value: "sec" }
          - {
              label: "Viandes et Poissons (et crustacés, mollusques...)",
              value: "animaux",
            }
          - {
              label: "Autres (ce qui ne se trouve pas ailleurs...)",
              value: "autres",
            }
      - label: "Allergènes"
        name: "allergenes"
        widget: "select"
        multiple: true
        required: false
        hint: "Y compris 'alcool', 'porc', 'Non-Vegan', ou 'Vérifier l'emballage'... Permettra aussi de classer les recettes utilisant cet ingrédients comme 'vegan', 'sans-lacose', 'sans-gluten', etc."
        options:
          [
            "Non-Vegan",
            "Produit Laitier",
            "Gluten",
            "Crustacé",
            "Oeuf",
            "Poisson",
            "Porc",
            "Arachides",
            "Soja",
            "Fruits à coque",
            "Céleri",
            "Moutarde",
            "Sésame",
            "Sulfites",
            "Lupin",
            "Mollusque",
            "Alcool",
            "Vérifiez l'emballage",
          ]
<<<<<<< HEAD

      - {
          label: "Produit Frais ?",
          name: "pFrais",
          widget: "boolean",
          required: false,
          hint: "Fruits et légumes frais (ni surgelé, ni conserve, ni séché, etc.), ou ingrédients qui se conserve au frigo",
        }

      - {
=======

      - {
          label: "Produit Frais ?",
          name: "pFrais",
          widget: "boolean",
          required: false,
          hint: "Fruits et légumes frais (ni surgelé, ni conserve, ni séché, etc.), ou ingrédients qui se conserve au frigo",
        }

      - {
>>>>>>> d906680c
          label: "Produit Surgelé ?",
          name: "pSurgel",
          widget: "boolean",
          required: false,
          hint: "Ingrédients qui se conserve au congélateur",
        }

  # ::: COLLECTION : Materiel

  - label: "Materiel"
    name: "materiel"
    icon: microwave_gen
    folder: content/materiel
    create: true
    path: "{{slug}}/index"
    url: "{{slug}}"
    widget: "list"
    fields:
      - name: "title"
        label: "Nom"
        widget: "string"
        hint: "Ne peut contenir que des lettres, des chiffres, des parenthèses, des tirets (-), virgules et apostrophes. 25 caractères maximum."
        maxlength: 25
        pattern:
          [
            '^[a-zA-Z0-9 éèëïïùàâôêûç \u002C\u0027\u2018\u2019\u00C0-\u00FF()\-]+$',
            "Contient un caractère spécial interdit. Ne peut contenir que des lettres, des chiffres, des parenthèses ou des tirets (-), virgules et apostrophes.",
          ]
      - name: "sitemap_exclude"
        widget: "hidden"
        default: "true"

  ###########################

  # ::: Categories collections
  - label: "sous-catégorie (recettes)"
    name: "sous-categories"
    icon: yoshoku
    folder: content/categories/
    path: "{{slug}}/index"
    url: "{{slug}}"
    create: true
    widget: "list"
    fields:
      - {
          label: "Nom",
          name: "title",
          widget: "string",
          maxlength: 25,
          hint: "Ne peut contenir que des lettres, des chiffres, des parenthèses, des tirets (-), virgules et apostrophes. 25 caractères maximum.",
          pattern:
            [
              '^[a-zA-Z0-9 éèëïïùàâôêûç \u002C\u0027\u2018\u2019\u00C0-\u00FF()\-]+$',
              "Contient un caractère spécial interdit. Ne peut contenir que des lettres, des chiffres, des parenthèses ou des tirets (-), virgules et apostrophes.",
            ],
        }<|MERGE_RESOLUTION|>--- conflicted
+++ resolved
@@ -368,10 +368,7 @@
               widget: "datetime",
               hint: "Jour ou le repas sera servis..",
               date_format: YYYY-MM-DD,
-<<<<<<< HEAD
-=======
               default: "{{now}}",
->>>>>>> d906680c
             }
 
           - {
@@ -531,7 +528,6 @@
             "Alcool",
             "Vérifiez l'emballage",
           ]
-<<<<<<< HEAD
 
       - {
           label: "Produit Frais ?",
@@ -542,18 +538,6 @@
         }
 
       - {
-=======
-
-      - {
-          label: "Produit Frais ?",
-          name: "pFrais",
-          widget: "boolean",
-          required: false,
-          hint: "Fruits et légumes frais (ni surgelé, ni conserve, ni séché, etc.), ou ingrédients qui se conserve au frigo",
-        }
-
-      - {
->>>>>>> d906680c
           label: "Produit Surgelé ?",
           name: "pSurgel",
           widget: "boolean",
